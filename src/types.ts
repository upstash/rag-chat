import type { ChatOpenAI } from "@langchain/openai";
import type { openai } from "@ai-sdk/openai";
import type { Ratelimit } from "@upstash/ratelimit";
import type { Redis } from "@upstash/redis";
import type { Index } from "@upstash/vector";
import type { CustomPrompt } from "./rag-chat";
import type { ChatMistralAI } from "@langchain/mistralai";
import type { ChatAnthropic } from "@langchain/anthropic";

declare const __brand: unique symbol;
type Brand<B> = { [__brand]: B };
export type Branded<T, B> = T & Brand<B>;
type OptionalAsync<T> = T | Promise<T>;

export type ChatOptions = {
  /** Length of the conversation history to include in your LLM query. Increasing this may lead to hallucinations. Retrieves the last N messages.
   * @default 5
   */
  historyLength?: number;

  /** Configuration to retain chat history. After the specified time, the history will be automatically cleared.
   * @default 86_400 // 1 day in seconds
   */
  historyTTL?: number;

  /** Configuration to adjust the accuracy of results.
   * @default 0.5
   */
  similarityThreshold?: number;
  /** Amount of data points to include in your LLM query.
   * @default 5
   */
  topK?: number;

  /**
   *  Details of applied rate limit.
   */
  ratelimitDetails?: (response: Awaited<ReturnType<Ratelimit["limit"]>>) => void;

  /**
   * Hook to modify or get data and details of each chunk. Can be used to alter streamed content.
   */
  onChunk?: ({
    content,
    inputTokens,
    chunkTokens,
    totalTokens,
    rawContent,
  }: {
    inputTokens: number;
    chunkTokens: number;
    totalTokens: number;
    content: string;
    rawContent: string;
  }) => void;

  /**
   * Hook to access the retrieved context and modify as you wish.
   */
  onContextFetched?: (
    context: PrepareChatResult
  ) => OptionalAsync<PrepareChatResult> | OptionalAsync<undefined | null>;

  /**
   * Hook to access the retrieved history and modify as you wish.
   */
  onChatHistoryFetched?: (
    messages: UpstashMessage[]
  ) => OptionalAsync<UpstashMessage[]> | OptionalAsync<undefined | null>;

  /**
   * Allows disabling RAG and use chat as LLM in combination with prompt. This will give you ability to build your own pipelines.
   */
  disableRAG?: boolean;

  /**
   * Disables recording of the conversation in the chat history.
   * @default false
   */
  disableHistory?: boolean;

  /**
   * Embedding to use when fetching context.
   *
   * Must be provided if the Vector Database doesn't have default embeddings.
   */
  embedding?: number[];
<<<<<<< HEAD
  /**
   * Hook to access the final response and modify as you wish.
   */
  onFinish?: ({ output }: { output: string }) => void;
=======

  /**
   * Allows filtering metadata from the vector database.
   * @example "population >= 1000000 AND geography.continent = 'Asia'"
   * https://upstash.com/docs/vector/features/filtering#metadata-filtering
   */
  contextFilter?: string;
>>>>>>> 5e4c3de7
} & CommonChatAndRAGOptions;

export type PrepareChatResult = { data: string; id: string; metadata: unknown }[];

/**Config needed to initialize RAG Chat SDK */
export type RAGChatConfig = {
  vector?: Index;
  redis?: Redis;
  /**Any valid Langchain compatiable LLM will work
   * @example new ChatOpenAI({
      modelName: "gpt-3.5-turbo",
      streaming: true,
      verbose,
      temperature: 0,
      apiKey,
    })
  */

  model?: ChatOpenAI | ChatMistralAI | ChatAnthropic | OpenAIChatLanguageModel;
  /**
     * Ratelimit instance
     * @example new Ratelimit({
          redis,
          limiter: Ratelimit.tokenBucket(10, "1d", 10),
          prefix: "@upstash/rag-chat-ratelimit",
          })
     */
  ratelimit?: Ratelimit;

  /**
   * Logs every step of the chat, including sending prompts, listing history entries,
   * retrieving context from the vector database, and capturing the full response
   * from the LLM, including latency.
   */
  debug?: boolean;
} & CommonChatAndRAGOptions;

export type AddContextOptions = {
  /**
   * Namespace of the index you wanted to insert. Default is empty string.
   * @default ""
   */

  metadata?: UpstashDict;
  namespace?: string;
};

export type CommonChatAndRAGOptions = {
  /** Set to `true` if working with web apps and you want to be interactive without stalling users.
   */
  streaming?: true | false;

  /** Chat session ID of the user interacting with the application.
   * @default "upstash-rag-chat-session"
   */
  sessionId?: string;
  /**
   * Namespace of the index you wanted to query.
   */
  namespace?: string;

  /**
   * Metadata for your chat message. This could be used to store anything in the chat history. By default RAG Chat SDK uses this to persist used model name in the history
   */
  metadata?: UpstashDict;

  /** Rate limit session ID of the user interacting with the application.
   * @default "upstash-rag-chat-ratelimit-session"
   */
  ratelimitSessionId?: string;
  /**
     * If no Index name or instance is provided, falls back to the default.
     * @default
          PromptTemplate.fromTemplate(`You are a friendly AI assistant augmented with an Upstash Vector Store.
          To help you answer the questions, a context will be provided. This context is generated by querying the vector store with the user question.
          Answer the question at the end using only the information available in the context and chat history.
          If the answer is not available in the chat history or context, do not answer the question and politely let the user know that you can only answer if the answer is available in context or the chat history.

          -------------
          Chat history:
          {chat_history}
          -------------
          Context:
          {context}
          -------------

          Question: {question}
          Helpful answer:`)
     */
  promptFn?: CustomPrompt;
};

export type HistoryOptions = Pick<ChatOptions, "historyLength" | "sessionId">;

export type UpstashDict = Record<string, unknown>;

export type UpstashMessage<TMetadata extends UpstashDict = UpstashDict> = {
  role: "assistant" | "user";
  content: string;
  metadata?: TMetadata | undefined;
  usage_metadata?: {
    input_tokens: number;
    output_tokens: number;
    total_tokens: number;
  };
  id: string;
};

export type OpenAIChatLanguageModel = ReturnType<typeof openai>;<|MERGE_RESOLUTION|>--- conflicted
+++ resolved
@@ -85,12 +85,6 @@
    * Must be provided if the Vector Database doesn't have default embeddings.
    */
   embedding?: number[];
-<<<<<<< HEAD
-  /**
-   * Hook to access the final response and modify as you wish.
-   */
-  onFinish?: ({ output }: { output: string }) => void;
-=======
 
   /**
    * Allows filtering metadata from the vector database.
@@ -98,7 +92,11 @@
    * https://upstash.com/docs/vector/features/filtering#metadata-filtering
    */
   contextFilter?: string;
->>>>>>> 5e4c3de7
+
+  /**
+   * Hook to access the final response and modify as you wish.
+   */
+  onFinish?: ({ output }: { output: string }) => void;
 } & CommonChatAndRAGOptions;
 
 export type PrepareChatResult = { data: string; id: string; metadata: unknown }[];
